import asyncio
import json
import re
from tqdm.asyncio import tqdm as tqdm_async
from typing import Union
from collections import Counter, defaultdict
import warnings
from .utils import (
    logger,
    clean_str,
    compute_mdhash_id,
    decode_tokens_by_tiktoken,
    encode_string_by_tiktoken,
    is_float_regex,
    list_of_list_to_csv,
    pack_user_ass_to_openai_messages,
    split_string_by_multi_markers,
    truncate_list_by_token_size,
    process_combine_contexts,
)
from .base import (
    BaseGraphStorage,
    BaseKVStorage,
    BaseVectorStorage,
    TextChunkSchema,
    QueryParam,
)
from .prompt import GRAPH_FIELD_SEP, PROMPTS


def chunking_by_token_size(
    content: str, overlap_token_size=128, max_token_size=1024, tiktoken_model="gpt-4o"
):
    tokens = encode_string_by_tiktoken(content, model_name=tiktoken_model)
    results = []
    for index, start in enumerate(
        range(0, len(tokens), max_token_size - overlap_token_size)
    ):
        chunk_content = decode_tokens_by_tiktoken(
            tokens[start : start + max_token_size], model_name=tiktoken_model
        )
        results.append(
            {
                "tokens": min(max_token_size, len(tokens) - start),
                "content": chunk_content.strip(),
                "chunk_order_index": index,
            }
        )
    return results


async def _handle_entity_relation_summary(
    entity_or_relation_name: str,
    description: str,
    global_config: dict,
) -> str:
    use_llm_func: callable = global_config["llm_model_func"]
    llm_max_tokens = global_config["llm_model_max_token_size"]
    tiktoken_model_name = global_config["tiktoken_model_name"]
    summary_max_tokens = global_config["entity_summary_to_max_tokens"]
    language = global_config["addon_params"].get(
        "language", PROMPTS["DEFAULT_LANGUAGE"]
    )

    tokens = encode_string_by_tiktoken(description, model_name=tiktoken_model_name)
    if len(tokens) < summary_max_tokens:  # No need for summary
        return description
    prompt_template = PROMPTS["summarize_entity_descriptions"]
    use_description = decode_tokens_by_tiktoken(
        tokens[:llm_max_tokens], model_name=tiktoken_model_name
    )
    context_base = dict(
        entity_name=entity_or_relation_name,
        description_list=use_description.split(GRAPH_FIELD_SEP),
        language=language,
    )
    use_prompt = prompt_template.format(**context_base)
    logger.debug(f"Trigger summary: {entity_or_relation_name}")
    summary = await use_llm_func(use_prompt, max_tokens=summary_max_tokens)
    return summary


async def _handle_single_entity_extraction(
    record_attributes: list[str],
    chunk_key: str,
):
    if len(record_attributes) < 4 or record_attributes[0] != '"entity"':
        return None
    # add this record as a node in the G
    entity_name = clean_str(record_attributes[1].upper())
    if not entity_name.strip():
        return None
    entity_type = clean_str(record_attributes[2].upper())
    entity_description = clean_str(record_attributes[3])
    entity_source_id = chunk_key
    return dict(
        entity_name=entity_name,
        entity_type=entity_type,
        description=entity_description,
        source_id=entity_source_id,
    )


async def _handle_single_relationship_extraction(
    record_attributes: list[str],
    chunk_key: str,
):
    if len(record_attributes) < 5 or record_attributes[0] != '"relationship"':
        return None
    # add this record as edge
    source = clean_str(record_attributes[1].upper())
    target = clean_str(record_attributes[2].upper())
    edge_description = clean_str(record_attributes[3])

    edge_keywords = clean_str(record_attributes[4])
    edge_source_id = chunk_key
    weight = (
        float(record_attributes[-1]) if is_float_regex(record_attributes[-1]) else 1.0
    )
    return dict(
        src_id=source,
        tgt_id=target,
        weight=weight,
        description=edge_description,
        keywords=edge_keywords,
        source_id=edge_source_id,
    )


async def _merge_nodes_then_upsert(
    entity_name: str,
    nodes_data: list[dict],
    knowledge_graph_inst: BaseGraphStorage,
    global_config: dict,
):
    already_entitiy_types = []
    already_source_ids = []
    already_description = []

    already_node = await knowledge_graph_inst.get_node(entity_name)
    if already_node is not None:
        already_entitiy_types.append(already_node["entity_type"])
        already_source_ids.extend(
            split_string_by_multi_markers(already_node["source_id"], [GRAPH_FIELD_SEP])
        )
        already_description.append(already_node["description"])

    entity_type = sorted(
        Counter(
            [dp["entity_type"] for dp in nodes_data] + already_entitiy_types
        ).items(),
        key=lambda x: x[1],
        reverse=True,
    )[0][0]
    description = GRAPH_FIELD_SEP.join(
        sorted(set([dp["description"] for dp in nodes_data] + already_description))
    )
    source_id = GRAPH_FIELD_SEP.join(
        set([dp["source_id"] for dp in nodes_data] + already_source_ids)
    )
    description = await _handle_entity_relation_summary(
        entity_name, description, global_config
    )
    node_data = dict(
        entity_type=entity_type,
        description=description,
        source_id=source_id,
    )
    await knowledge_graph_inst.upsert_node(
        entity_name,
        node_data=node_data,
    )
    node_data["entity_name"] = entity_name
    return node_data


async def _merge_edges_then_upsert(
    src_id: str,
    tgt_id: str,
    edges_data: list[dict],
    knowledge_graph_inst: BaseGraphStorage,
    global_config: dict,
):
    already_weights = []
    already_source_ids = []
    already_description = []
    already_keywords = []

    if await knowledge_graph_inst.has_edge(src_id, tgt_id):
        already_edge = await knowledge_graph_inst.get_edge(src_id, tgt_id)
        already_weights.append(already_edge["weight"])
        already_source_ids.extend(
            split_string_by_multi_markers(already_edge["source_id"], [GRAPH_FIELD_SEP])
        )
        already_description.append(already_edge["description"])
        already_keywords.extend(
            split_string_by_multi_markers(already_edge["keywords"], [GRAPH_FIELD_SEP])
        )

    weight = sum([dp["weight"] for dp in edges_data] + already_weights)
    description = GRAPH_FIELD_SEP.join(
        sorted(set([dp["description"] for dp in edges_data] + already_description))
    )
    keywords = GRAPH_FIELD_SEP.join(
        sorted(set([dp["keywords"] for dp in edges_data] + already_keywords))
    )
    source_id = GRAPH_FIELD_SEP.join(
        set([dp["source_id"] for dp in edges_data] + already_source_ids)
    )
    for need_insert_id in [src_id, tgt_id]:
        if not (await knowledge_graph_inst.has_node(need_insert_id)):
            await knowledge_graph_inst.upsert_node(
                need_insert_id,
                node_data={
                    "source_id": source_id,
                    "description": description,
                    "entity_type": '"UNKNOWN"',
                },
            )
    description = await _handle_entity_relation_summary(
        (src_id, tgt_id), description, global_config
    )
    await knowledge_graph_inst.upsert_edge(
        src_id,
        tgt_id,
        edge_data=dict(
            weight=weight,
            description=description,
            keywords=keywords,
            source_id=source_id,
        ),
    )

    edge_data = dict(
        src_id=src_id,
        tgt_id=tgt_id,
        description=description,
        keywords=keywords,
    )

    return edge_data


async def extract_entities(
    chunks: dict[str, TextChunkSchema],
    knowledge_graph_inst: BaseGraphStorage,
    entity_vdb: BaseVectorStorage,
    relationships_vdb: BaseVectorStorage,
    global_config: dict,
) -> Union[BaseGraphStorage, None]:
    use_llm_func: callable = global_config["llm_model_func"]
    entity_extract_max_gleaning = global_config["entity_extract_max_gleaning"]

    ordered_chunks = list(chunks.items())
    # add language and example number params to prompt
    language = global_config["addon_params"].get(
        "language", PROMPTS["DEFAULT_LANGUAGE"]
    )
    example_number = global_config["addon_params"].get("example_number", None)
    if example_number and example_number < len(PROMPTS["entity_extraction_examples"]):
        examples = "\n".join(
            PROMPTS["entity_extraction_examples"][: int(example_number)]
        )
    else:
        examples = "\n".join(PROMPTS["entity_extraction_examples"])

    example_context_base = dict(
        tuple_delimiter=PROMPTS["DEFAULT_TUPLE_DELIMITER"],
        record_delimiter=PROMPTS["DEFAULT_RECORD_DELIMITER"],
        completion_delimiter=PROMPTS["DEFAULT_COMPLETION_DELIMITER"],
        entity_types=",".join(PROMPTS["DEFAULT_ENTITY_TYPES"]),
        language=language,
    )
    # add example's format
    examples = examples.format(**example_context_base)

    entity_extract_prompt = PROMPTS["entity_extraction"]
    context_base = dict(
        tuple_delimiter=PROMPTS["DEFAULT_TUPLE_DELIMITER"],
        record_delimiter=PROMPTS["DEFAULT_RECORD_DELIMITER"],
        completion_delimiter=PROMPTS["DEFAULT_COMPLETION_DELIMITER"],
        entity_types=",".join(PROMPTS["DEFAULT_ENTITY_TYPES"]),
        examples=examples,
        language=language,
    )

    continue_prompt = PROMPTS["entiti_continue_extraction"]
    if_loop_prompt = PROMPTS["entiti_if_loop_extraction"]

    already_processed = 0
    already_entities = 0
    already_relations = 0

    async def _process_single_content(chunk_key_dp: tuple[str, TextChunkSchema]):
        nonlocal already_processed, already_entities, already_relations
        chunk_key = chunk_key_dp[0]
        chunk_dp = chunk_key_dp[1]
        content = chunk_dp["content"]
        # hint_prompt = entity_extract_prompt.format(**context_base, input_text=content)
        hint_prompt = entity_extract_prompt.format(
            **context_base, input_text="{input_text}"
        ).format(**context_base, input_text=content)

        final_result = await use_llm_func(hint_prompt)
        history = pack_user_ass_to_openai_messages(hint_prompt, final_result)
        for now_glean_index in range(entity_extract_max_gleaning):
            glean_result = await use_llm_func(continue_prompt, history_messages=history)

            history += pack_user_ass_to_openai_messages(continue_prompt, glean_result)
            final_result += glean_result
            if now_glean_index == entity_extract_max_gleaning - 1:
                break

            if_loop_result: str = await use_llm_func(
                if_loop_prompt, history_messages=history
            )
            if_loop_result = if_loop_result.strip().strip('"').strip("'").lower()
            if if_loop_result != "yes":
                break

        records = split_string_by_multi_markers(
            final_result,
            [context_base["record_delimiter"], context_base["completion_delimiter"]],
        )

        maybe_nodes = defaultdict(list)
        maybe_edges = defaultdict(list)
        for record in records:
            record = re.search(r"\((.*)\)", record)
            if record is None:
                continue
            record = record.group(1)
            record_attributes = split_string_by_multi_markers(
                record, [context_base["tuple_delimiter"]]
            )
            if_entities = await _handle_single_entity_extraction(
                record_attributes, chunk_key
            )
            if if_entities is not None:
                maybe_nodes[if_entities["entity_name"]].append(if_entities)
                continue

            if_relation = await _handle_single_relationship_extraction(
                record_attributes, chunk_key
            )
            if if_relation is not None:
                maybe_edges[(if_relation["src_id"], if_relation["tgt_id"])].append(
                    if_relation
                )
        already_processed += 1
        already_entities += len(maybe_nodes)
        already_relations += len(maybe_edges)
        now_ticks = PROMPTS["process_tickers"][
            already_processed % len(PROMPTS["process_tickers"])
        ]
        print(
            f"{now_ticks} Processed {already_processed} chunks, {already_entities} entities(duplicated), {already_relations} relations(duplicated)\r",
            end="",
            flush=True,
        )
        return dict(maybe_nodes), dict(maybe_edges)

    results = []
    for result in tqdm_async(
        asyncio.as_completed([_process_single_content(c) for c in ordered_chunks]),
        total=len(ordered_chunks),
        desc="Extracting entities from chunks",
        unit="chunk",
    ):
        results.append(await result)

    maybe_nodes = defaultdict(list)
    maybe_edges = defaultdict(list)
    for m_nodes, m_edges in results:
        for k, v in m_nodes.items():
            maybe_nodes[k].extend(v)
        for k, v in m_edges.items():
            maybe_edges[tuple(sorted(k))].extend(v)
    logger.info("Inserting entities into storage...")
    all_entities_data = []
    for result in tqdm_async(
        asyncio.as_completed(
            [
                _merge_nodes_then_upsert(k, v, knowledge_graph_inst, global_config)
                for k, v in maybe_nodes.items()
            ]
        ),
        total=len(maybe_nodes),
        desc="Inserting entities",
        unit="entity",
    ):
        all_entities_data.append(await result)

    logger.info("Inserting relationships into storage...")
    all_relationships_data = []
    for result in tqdm_async(
        asyncio.as_completed(
            [
                _merge_edges_then_upsert(
                    k[0], k[1], v, knowledge_graph_inst, global_config
                )
                for k, v in maybe_edges.items()
            ]
        ),
        total=len(maybe_edges),
        desc="Inserting relationships",
        unit="relationship",
    ):
        all_relationships_data.append(await result)

    if not len(all_entities_data):
        logger.warning("Didn't extract any entities, maybe your LLM is not working")
        return None
    if not len(all_relationships_data):
        logger.warning(
            "Didn't extract any relationships, maybe your LLM is not working"
        )
        return None

    if entity_vdb is not None:
        data_for_vdb = {
            compute_mdhash_id(dp["entity_name"], prefix="ent-"): {
                "content": dp["entity_name"] + dp["description"],
                "entity_name": dp["entity_name"],
            }
            for dp in all_entities_data
        }
        await entity_vdb.upsert(data_for_vdb)

    if relationships_vdb is not None:
        data_for_vdb = {
            compute_mdhash_id(dp["src_id"] + dp["tgt_id"], prefix="rel-"): {
                "src_id": dp["src_id"],
                "tgt_id": dp["tgt_id"],
                "content": dp["keywords"]
                + dp["src_id"]
                + dp["tgt_id"]
                + dp["description"],
            }
            for dp in all_relationships_data
        }
        await relationships_vdb.upsert(data_for_vdb)

    return knowledge_graph_inst


async def kg_query(
    query,
    knowledge_graph_inst: BaseGraphStorage,
    entities_vdb: BaseVectorStorage,
    relationships_vdb: BaseVectorStorage,
    text_chunks_db: BaseKVStorage[TextChunkSchema],
    query_param: QueryParam,
    global_config: dict,
) -> str:
    context = None
    example_number = global_config["addon_params"].get("example_number", None)
    if example_number and example_number < len(PROMPTS["keywords_extraction_examples"]):
        examples = "\n".join(
            PROMPTS["keywords_extraction_examples"][: int(example_number)]
        )
    else:
        examples = "\n".join(PROMPTS["keywords_extraction_examples"])
    language = global_config["addon_params"].get(
        "language", PROMPTS["DEFAULT_LANGUAGE"]
    )

    # Set mode
    if query_param.mode not in ["local", "global", "hybrid"]:
        logger.error(f"Unknown mode {query_param.mode} in kg_query")
        return PROMPTS["fail_response"]

    # LLM generate keywords
    use_model_func = global_config["llm_model_func"]
    kw_prompt_temp = PROMPTS["keywords_extraction"]
    kw_prompt = kw_prompt_temp.format(query=query, examples=examples, language=language)
    result = await use_model_func(
        kw_prompt, keyword_extraction=True, mode=query_param.mode
    )
    logger.info("kw_prompt result:")
    print(result)
    try:
        # json_text = locate_json_string_body_from_string(result) # handled in use_model_func
        match = re.search(r"\{.*\}", result, re.DOTALL)
        if match:
            result = match.group(0)
            keywords_data = json.loads(result)

            hl_keywords = keywords_data.get("high_level_keywords", [])
            ll_keywords = keywords_data.get("low_level_keywords", [])
        else:
            logger.error("No JSON-like structure found in the result.")
            return PROMPTS["fail_response"]

    # Handle parsing error
    except json.JSONDecodeError as e:
        print(f"JSON parsing error: {e} {result}")
        return PROMPTS["fail_response"]

    # Handdle keywords missing
    if hl_keywords == [] and ll_keywords == []:
        logger.warning("low_level_keywords and high_level_keywords is empty")
        return PROMPTS["fail_response"]
    if ll_keywords == [] and query_param.mode in ["local", "hybrid"]:
        logger.warning("low_level_keywords is empty")
        return PROMPTS["fail_response"]
    else:
        ll_keywords = ", ".join(ll_keywords)
    if hl_keywords == [] and query_param.mode in ["global", "hybrid"]:
        logger.warning("high_level_keywords is empty")
        return PROMPTS["fail_response"]
    else:
        hl_keywords = ", ".join(hl_keywords)

    # Build context
    keywords = [ll_keywords, hl_keywords]
    context = await _build_query_context(
        keywords,
        knowledge_graph_inst,
        entities_vdb,
        relationships_vdb,
        text_chunks_db,
        query_param,
    )

    if query_param.only_need_context:
        return context
    if context is None:
        return PROMPTS["fail_response"]
    sys_prompt_temp = PROMPTS["rag_response"]
    sys_prompt = sys_prompt_temp.format(
        context_data=context, response_type=query_param.response_type
    )
    if query_param.only_need_prompt:
        return sys_prompt
    response = await use_model_func(
        query,
        system_prompt=sys_prompt,
<<<<<<< HEAD
        mode=query_param.mode,
=======
        stream=query_param.stream,
>>>>>>> 69b6a9fd
    )
    if isinstance(response, str) and len(response) > len(sys_prompt):
        response = (
            response.replace(sys_prompt, "")
            .replace("user", "")
            .replace("model", "")
            .replace(query, "")
            .replace("<system>", "")
            .replace("</system>", "")
            .strip()
        )

    return response


async def _build_query_context(
    query: list,
    knowledge_graph_inst: BaseGraphStorage,
    entities_vdb: BaseVectorStorage,
    relationships_vdb: BaseVectorStorage,
    text_chunks_db: BaseKVStorage[TextChunkSchema],
    query_param: QueryParam,
):
    ll_kewwords, hl_keywrds = query[0], query[1]
    if query_param.mode in ["local", "hybrid"]:
        if ll_kewwords == "":
            ll_entities_context, ll_relations_context, ll_text_units_context = (
                "",
                "",
                "",
            )
            warnings.warn(
                "Low Level context is None. Return empty Low entity/relationship/source"
            )
            query_param.mode = "global"
        else:
            (
                ll_entities_context,
                ll_relations_context,
                ll_text_units_context,
            ) = await _get_node_data(
                ll_kewwords,
                knowledge_graph_inst,
                entities_vdb,
                text_chunks_db,
                query_param,
            )
    if query_param.mode in ["global", "hybrid"]:
        if hl_keywrds == "":
            hl_entities_context, hl_relations_context, hl_text_units_context = (
                "",
                "",
                "",
            )
            warnings.warn(
                "High Level context is None. Return empty High entity/relationship/source"
            )
            query_param.mode = "local"
        else:
            (
                hl_entities_context,
                hl_relations_context,
                hl_text_units_context,
            ) = await _get_edge_data(
                hl_keywrds,
                knowledge_graph_inst,
                relationships_vdb,
                text_chunks_db,
                query_param,
            )
    if query_param.mode == "hybrid":
        entities_context, relations_context, text_units_context = combine_contexts(
            [hl_entities_context, ll_entities_context],
            [hl_relations_context, ll_relations_context],
            [hl_text_units_context, ll_text_units_context],
        )
    elif query_param.mode == "local":
        entities_context, relations_context, text_units_context = (
            ll_entities_context,
            ll_relations_context,
            ll_text_units_context,
        )
    elif query_param.mode == "global":
        entities_context, relations_context, text_units_context = (
            hl_entities_context,
            hl_relations_context,
            hl_text_units_context,
        )
    return f"""
-----Entities-----
```csv
{entities_context}
```
-----Relationships-----
```csv
{relations_context}
```
-----Sources-----
```csv
{text_units_context}
```
"""


async def _get_node_data(
    query,
    knowledge_graph_inst: BaseGraphStorage,
    entities_vdb: BaseVectorStorage,
    text_chunks_db: BaseKVStorage[TextChunkSchema],
    query_param: QueryParam,
):
    # get similar entities
    results = await entities_vdb.query(query, top_k=query_param.top_k)
    if not len(results):
        return None
    # get entity information
    node_datas = await asyncio.gather(
        *[knowledge_graph_inst.get_node(r["entity_name"]) for r in results]
    )
    if not all([n is not None for n in node_datas]):
        logger.warning("Some nodes are missing, maybe the storage is damaged")

    # get entity degree
    node_degrees = await asyncio.gather(
        *[knowledge_graph_inst.node_degree(r["entity_name"]) for r in results]
    )
    node_datas = [
        {**n, "entity_name": k["entity_name"], "rank": d}
        for k, n, d in zip(results, node_datas, node_degrees)
        if n is not None
    ]  # what is this text_chunks_db doing.  dont remember it in airvx.  check the diagram.
    # get entitytext chunk
    use_text_units = await _find_most_related_text_unit_from_entities(
        node_datas, query_param, text_chunks_db, knowledge_graph_inst
    )
    # get relate edges
    use_relations = await _find_most_related_edges_from_entities(
        node_datas, query_param, knowledge_graph_inst
    )
    logger.info(
        f"Local query uses {len(node_datas)} entites, {len(use_relations)} relations, {len(use_text_units)} text units"
    )

    # build prompt
    entites_section_list = [["id", "entity", "type", "description", "rank"]]
    for i, n in enumerate(node_datas):
        entites_section_list.append(
            [
                i,
                n["entity_name"],
                n.get("entity_type", "UNKNOWN"),
                n.get("description", "UNKNOWN"),
                n["rank"],
            ]
        )
    entities_context = list_of_list_to_csv(entites_section_list)

    relations_section_list = [
        ["id", "source", "target", "description", "keywords", "weight", "rank"]
    ]
    for i, e in enumerate(use_relations):
        relations_section_list.append(
            [
                i,
                e["src_tgt"][0],
                e["src_tgt"][1],
                e["description"],
                e["keywords"],
                e["weight"],
                e["rank"],
            ]
        )
    relations_context = list_of_list_to_csv(relations_section_list)

    text_units_section_list = [["id", "content"]]
    for i, t in enumerate(use_text_units):
        text_units_section_list.append([i, t["content"]])
    text_units_context = list_of_list_to_csv(text_units_section_list)
    return entities_context, relations_context, text_units_context


async def _find_most_related_text_unit_from_entities(
    node_datas: list[dict],
    query_param: QueryParam,
    text_chunks_db: BaseKVStorage[TextChunkSchema],
    knowledge_graph_inst: BaseGraphStorage,
):
    text_units = [
        split_string_by_multi_markers(dp["source_id"], [GRAPH_FIELD_SEP])
        for dp in node_datas
    ]
    edges = await asyncio.gather(
        *[knowledge_graph_inst.get_node_edges(dp["entity_name"]) for dp in node_datas]
    )
    all_one_hop_nodes = set()
    for this_edges in edges:
        if not this_edges:
            continue
        all_one_hop_nodes.update([e[1] for e in this_edges])

    all_one_hop_nodes = list(all_one_hop_nodes)
    all_one_hop_nodes_data = await asyncio.gather(
        *[knowledge_graph_inst.get_node(e) for e in all_one_hop_nodes]
    )

    # Add null check for node data
    all_one_hop_text_units_lookup = {
        k: set(split_string_by_multi_markers(v["source_id"], [GRAPH_FIELD_SEP]))
        for k, v in zip(all_one_hop_nodes, all_one_hop_nodes_data)
        if v is not None and "source_id" in v  # Add source_id check
    }

    all_text_units_lookup = {}
    for index, (this_text_units, this_edges) in enumerate(zip(text_units, edges)):
        for c_id in this_text_units:
            if c_id not in all_text_units_lookup:
                all_text_units_lookup[c_id] = {
                    "data": await text_chunks_db.get_by_id(c_id),
                    "order": index,
                    "relation_counts": 0,
                }

            if this_edges:
                for e in this_edges:
                    if (
                        e[1] in all_one_hop_text_units_lookup
                        and c_id in all_one_hop_text_units_lookup[e[1]]
                    ):
                        all_text_units_lookup[c_id]["relation_counts"] += 1

    # Filter out None values and ensure data has content
    all_text_units = [
        {"id": k, **v}
        for k, v in all_text_units_lookup.items()
        if v is not None and v.get("data") is not None and "content" in v["data"]
    ]

    if not all_text_units:
        logger.warning("No valid text units found")
        return []

    all_text_units = sorted(
        all_text_units, key=lambda x: (x["order"], -x["relation_counts"])
    )

    all_text_units = truncate_list_by_token_size(
        all_text_units,
        key=lambda x: x["data"]["content"],
        max_token_size=query_param.max_token_for_text_unit,
    )

    all_text_units = [t["data"] for t in all_text_units]
    return all_text_units


async def _find_most_related_edges_from_entities(
    node_datas: list[dict],
    query_param: QueryParam,
    knowledge_graph_inst: BaseGraphStorage,
):
    all_related_edges = await asyncio.gather(
        *[knowledge_graph_inst.get_node_edges(dp["entity_name"]) for dp in node_datas]
    )
    all_edges = []
    seen = set()

    for this_edges in all_related_edges:
        for e in this_edges:
            sorted_edge = tuple(sorted(e))
            if sorted_edge not in seen:
                seen.add(sorted_edge)
                all_edges.append(sorted_edge)

    all_edges_pack = await asyncio.gather(
        *[knowledge_graph_inst.get_edge(e[0], e[1]) for e in all_edges]
    )
    all_edges_degree = await asyncio.gather(
        *[knowledge_graph_inst.edge_degree(e[0], e[1]) for e in all_edges]
    )
    all_edges_data = [
        {"src_tgt": k, "rank": d, **v}
        for k, v, d in zip(all_edges, all_edges_pack, all_edges_degree)
        if v is not None
    ]
    all_edges_data = sorted(
        all_edges_data, key=lambda x: (x["rank"], x["weight"]), reverse=True
    )
    all_edges_data = truncate_list_by_token_size(
        all_edges_data,
        key=lambda x: x["description"],
        max_token_size=query_param.max_token_for_global_context,
    )
    return all_edges_data


async def _get_edge_data(
    keywords,
    knowledge_graph_inst: BaseGraphStorage,
    relationships_vdb: BaseVectorStorage,
    text_chunks_db: BaseKVStorage[TextChunkSchema],
    query_param: QueryParam,
):
    results = await relationships_vdb.query(keywords, top_k=query_param.top_k)

    if not len(results):
        return None

    edge_datas = await asyncio.gather(
        *[knowledge_graph_inst.get_edge(r["src_id"], r["tgt_id"]) for r in results]
    )

    if not all([n is not None for n in edge_datas]):
        logger.warning("Some edges are missing, maybe the storage is damaged")
    edge_degree = await asyncio.gather(
        *[knowledge_graph_inst.edge_degree(r["src_id"], r["tgt_id"]) for r in results]
    )
    edge_datas = [
        {"src_id": k["src_id"], "tgt_id": k["tgt_id"], "rank": d, **v}
        for k, v, d in zip(results, edge_datas, edge_degree)
        if v is not None
    ]
    edge_datas = sorted(
        edge_datas, key=lambda x: (x["rank"], x["weight"]), reverse=True
    )
    edge_datas = truncate_list_by_token_size(
        edge_datas,
        key=lambda x: x["description"],
        max_token_size=query_param.max_token_for_global_context,
    )

    use_entities = await _find_most_related_entities_from_relationships(
        edge_datas, query_param, knowledge_graph_inst
    )
    use_text_units = await _find_related_text_unit_from_relationships(
        edge_datas, query_param, text_chunks_db, knowledge_graph_inst
    )
    logger.info(
        f"Global query uses {len(use_entities)} entites, {len(edge_datas)} relations, {len(use_text_units)} text units"
    )

    relations_section_list = [
        ["id", "source", "target", "description", "keywords", "weight", "rank"]
    ]
    for i, e in enumerate(edge_datas):
        relations_section_list.append(
            [
                i,
                e["src_id"],
                e["tgt_id"],
                e["description"],
                e["keywords"],
                e["weight"],
                e["rank"],
            ]
        )
    relations_context = list_of_list_to_csv(relations_section_list)

    entites_section_list = [["id", "entity", "type", "description", "rank"]]
    for i, n in enumerate(use_entities):
        entites_section_list.append(
            [
                i,
                n["entity_name"],
                n.get("entity_type", "UNKNOWN"),
                n.get("description", "UNKNOWN"),
                n["rank"],
            ]
        )
    entities_context = list_of_list_to_csv(entites_section_list)

    text_units_section_list = [["id", "content"]]
    for i, t in enumerate(use_text_units):
        text_units_section_list.append([i, t["content"]])
    text_units_context = list_of_list_to_csv(text_units_section_list)
    return entities_context, relations_context, text_units_context


async def _find_most_related_entities_from_relationships(
    edge_datas: list[dict],
    query_param: QueryParam,
    knowledge_graph_inst: BaseGraphStorage,
):
    entity_names = []
    seen = set()

    for e in edge_datas:
        if e["src_id"] not in seen:
            entity_names.append(e["src_id"])
            seen.add(e["src_id"])
        if e["tgt_id"] not in seen:
            entity_names.append(e["tgt_id"])
            seen.add(e["tgt_id"])

    node_datas = await asyncio.gather(
        *[knowledge_graph_inst.get_node(entity_name) for entity_name in entity_names]
    )

    node_degrees = await asyncio.gather(
        *[knowledge_graph_inst.node_degree(entity_name) for entity_name in entity_names]
    )
    node_datas = [
        {**n, "entity_name": k, "rank": d}
        for k, n, d in zip(entity_names, node_datas, node_degrees)
    ]

    node_datas = truncate_list_by_token_size(
        node_datas,
        key=lambda x: x["description"],
        max_token_size=query_param.max_token_for_local_context,
    )

    return node_datas


async def _find_related_text_unit_from_relationships(
    edge_datas: list[dict],
    query_param: QueryParam,
    text_chunks_db: BaseKVStorage[TextChunkSchema],
    knowledge_graph_inst: BaseGraphStorage,
):
    text_units = [
        split_string_by_multi_markers(dp["source_id"], [GRAPH_FIELD_SEP])
        for dp in edge_datas
    ]
    all_text_units_lookup = {}

    for index, unit_list in enumerate(text_units):
        for c_id in unit_list:
            if c_id not in all_text_units_lookup:
                all_text_units_lookup[c_id] = {
                    "data": await text_chunks_db.get_by_id(c_id),
                    "order": index,
                }

    if any([v is None for v in all_text_units_lookup.values()]):
        logger.warning("Text chunks are missing, maybe the storage is damaged")
    all_text_units = [
        {"id": k, **v} for k, v in all_text_units_lookup.items() if v is not None
    ]
    all_text_units = sorted(all_text_units, key=lambda x: x["order"])
    all_text_units = truncate_list_by_token_size(
        all_text_units,
        key=lambda x: x["data"]["content"],
        max_token_size=query_param.max_token_for_text_unit,
    )
    all_text_units: list[TextChunkSchema] = [t["data"] for t in all_text_units]

    return all_text_units


def combine_contexts(entities, relationships, sources):
    # Function to extract entities, relationships, and sources from context strings
    hl_entities, ll_entities = entities[0], entities[1]
    hl_relationships, ll_relationships = relationships[0], relationships[1]
    hl_sources, ll_sources = sources[0], sources[1]
    # Combine and deduplicate the entities
    combined_entities = process_combine_contexts(hl_entities, ll_entities)

    # Combine and deduplicate the relationships
    combined_relationships = process_combine_contexts(
        hl_relationships, ll_relationships
    )

    # Combine and deduplicate the sources
    combined_sources = process_combine_contexts(hl_sources, ll_sources)

    return combined_entities, combined_relationships, combined_sources


async def naive_query(
    query,
    chunks_vdb: BaseVectorStorage,
    text_chunks_db: BaseKVStorage[TextChunkSchema],
    query_param: QueryParam,
    global_config: dict,
):
    use_model_func = global_config["llm_model_func"]
    results = await chunks_vdb.query(query, top_k=query_param.top_k)
    if not len(results):
        return PROMPTS["fail_response"]
    chunks_ids = [r["id"] for r in results]
    chunks = await text_chunks_db.get_by_ids(chunks_ids)

    maybe_trun_chunks = truncate_list_by_token_size(
        chunks,
        key=lambda x: x["content"],
        max_token_size=query_param.max_token_for_text_unit,
    )
    logger.info(f"Truncate {len(chunks)} to {len(maybe_trun_chunks)} chunks")
    section = "\n--New Chunk--\n".join([c["content"] for c in maybe_trun_chunks])
    if query_param.only_need_context:
        return section
    sys_prompt_temp = PROMPTS["naive_rag_response"]
    sys_prompt = sys_prompt_temp.format(
        content_data=section, response_type=query_param.response_type
    )
    if query_param.only_need_prompt:
        return sys_prompt
    response = await use_model_func(
        query,
        system_prompt=sys_prompt,
        mode=query_param.mode,
    )

    if len(response) > len(sys_prompt):
        response = (
            response[len(sys_prompt) :]
            .replace(sys_prompt, "")
            .replace("user", "")
            .replace("model", "")
            .replace(query, "")
            .replace("<system>", "")
            .replace("</system>", "")
            .strip()
        )

    return response<|MERGE_RESOLUTION|>--- conflicted
+++ resolved
@@ -536,11 +536,8 @@
     response = await use_model_func(
         query,
         system_prompt=sys_prompt,
-<<<<<<< HEAD
+        stream=query_param.stream,
         mode=query_param.mode,
-=======
-        stream=query_param.stream,
->>>>>>> 69b6a9fd
     )
     if isinstance(response, str) and len(response) > len(sys_prompt):
         response = (
