--- conflicted
+++ resolved
@@ -15,12 +15,9 @@
 gui/
 *.log
 .vscode
-<<<<<<< HEAD
 inputs
 rag_storage
-=======
 .env
 venv/
 examples/input/
-examples/output/
->>>>>>> dc0d60ea
+examples/output/